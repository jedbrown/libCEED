--- conflicted
+++ resolved
@@ -247,11 +247,6 @@
   const CeedEvalMode inmode, const CeedEvalMode outmode, const CeedScalar *u, CeedScalar *v, void *ctx, char *qdata, int *ierr);
 
 CEED_EXTERN int CeedQFunctionCreateInterior(Ceed ceed, CeedInt vlength,
-<<<<<<< HEAD
-    CeedInt nfields, size_t qdatasize, CeedEvalMode inmode, CeedEvalMode outmode,
-    CeedQFunctionCallback f, CeedQFunctionKernel_Cuda fCuda,
-    const char *focca, CeedQFunction *qf);
-=======
     int (*f)(void *ctx, CeedInt nq, const CeedScalar *const *u,
              CeedScalar *const *v), const char *focca, CeedQFunction *qf);
 CEED_EXTERN int CeedQFunctionAddInput(CeedQFunction qf, const char *fieldname,
@@ -260,7 +255,6 @@
                                        CeedInt ncomp, CeedEvalMode emode);
 CEED_EXTERN int CeedQFunctionGetNumArgs(CeedQFunction qf, CeedInt *numinput,
                                         CeedInt *numoutput);
->>>>>>> b904e572
 CEED_EXTERN int CeedQFunctionSetContext(CeedQFunction qf, void *ctx,
                                         size_t ctxsize);
 CEED_EXTERN int CeedQFunctionApply(CeedQFunction qf, CeedInt Q,
