--- conflicted
+++ resolved
@@ -598,9 +598,10 @@
 static int CeedBasisApply_Magma(CeedBasis basis, CeedTransposeMode tmode,
                                 CeedEvalMode emode,
                                 const CeedScalar *u, CeedScalar *v) {
-    // TTT
-    if (magma_is_devptr(u)!=1)
-        return CeedBasisApply_MagmaCPU(basis, tmode, emode, u, v);
+    
+  // If input scalar is on CPU, call CPU code
+  if (magma_is_devptr(u)!=1)
+      return CeedBasisApply_MagmaCPU(basis, tmode, emode, u, v);
 
   #define tmp(i) ( tmp + (i)*ldtmp)
  
@@ -615,18 +616,14 @@
             ncomp*CeedPowInt(basis->P1d, dim));
 
   if (tmode == CEED_TRANSPOSE) {
-<<<<<<< HEAD
-    const CeedInt vsize = ndof*CeedPowInt(basis->P1d, dim);
+    const CeedInt vsize = ncomp*CeedPowInt(basis->P1d, dim);
 
     #ifdef USE_MAGMA_BATCH3
-    magma_queue_t queue;                                                                            
-    magma_queue_create( &queue );                                                                   
+    magma_queue_t queue;
+    magma_queue_create( &queue );
     magmablas_dlaset( MagmaFull, vsize, 1, 0., 0., v, vsize );                               
     magma_queue_destroy( queue ); 
     #else
-=======
-    const CeedInt vsize = ncomp*CeedPowInt(basis->P1d, dim);
->>>>>>> 0771ec99
     for (CeedInt i = 0; i < vsize; i++)
       v[i] = (CeedScalar) 0;
     #endif
@@ -636,9 +633,8 @@
     if (tmode == CEED_TRANSPOSE) {
       P = basis->Q1d; Q = basis->P1d;
     }
-<<<<<<< HEAD
-    CeedInt pre = ndof*CeedPowInt(P, dim-1), post = 1;
-    int ldtmp = ndof*Q*CeedPowInt(P>Q?P:Q,dim-1);
+    CeedInt pre = ncomp*CeedPowInt(P, dim-1), post = 1;
+    int ldtmp = ncomp*Q*CeedPowInt(P>Q?P:Q,dim-1);
 
     #ifdef USE_MAGMA_BATCH3
     CeedScalar *tmp;
@@ -647,10 +643,6 @@
     CeedScalar tmp[2*ldtmp];
     #endif
     
-=======
-    CeedInt pre = ncomp*CeedPowInt(P, dim-1), post = 1;
-    CeedScalar tmp[2][ncomp*Q*CeedPowInt(P>Q?P:Q, dim-1)];
->>>>>>> 0771ec99
     CeedDebug("\033[01m[CeedBasisApply_Magma] tmpsize = %d",
               ncomp*Q*CeedPowInt(P>Q?P:Q, dim-1));
     for (CeedInt d=0; d<dim; d++) {
@@ -680,8 +672,7 @@
     if (tmode == CEED_TRANSPOSE) {
       P = basis->Q1d, Q = basis->P1d;
     }
-<<<<<<< HEAD
-    int ldtmp = ndof*Q*CeedPowInt(P>Q?P:Q,dim-1); 
+    int ldtmp = ncomp*Q*CeedPowInt(P>Q?P:Q,dim-1); 
 
     #ifdef USE_MAGMA_BATCH3
     CeedScalar *tmp;                                                                               
@@ -690,9 +681,6 @@
     CeedScalar tmp[2*ldtmp];
     #endif
 
-=======
-    CeedScalar tmp[2][ncomp*Q*CeedPowInt(P>Q?P:Q, dim-1)];
->>>>>>> 0771ec99
     CeedDebug("\033[01m[CeedBasisApply_Magma] tmpsize = %d",
               ncomp*Q*CeedPowInt(P>Q?P:Q, dim-1));
     for (CeedInt p = 0; p < dim; p++) {
@@ -912,16 +900,6 @@
   CeedInt Q = op->numqpoints;
   int ierr;
 
-<<<<<<< HEAD
-  //printf("\nPOINTERS MUST BE ON THE GPU\n");
-  //fprintf(stderr, "\nOPERATOR APPLY\n");
- 
-  if (!impl->etmp) {
-    ierr = CeedVectorCreate(op->ceed,
-                            nc * op->Erestrict->nelem * op->Erestrict->elemsize,
-                            &impl->etmp); CeedChk(ierr);
-    // etmp is allocated when CeedVectorGetArray is called below
-=======
   // Count infield and outfield array sizes and evectors
   for (CeedInt i=0; i<qf->numinputfields; i++) {
     CeedEvalMode emode = qf->inputfields[i].emode;
@@ -930,82 +908,19 @@
                        (emode & CEED_EVAL_WEIGHT);
     opmagma->numein +=
       !!op->inputfields[i].Erestrict; // Need E-vector when restriction exists
->>>>>>> 0771ec99
   }
   for (CeedInt i=0; i<qf->numoutputfields; i++) {
     CeedEvalMode emode = qf->outputfields[i].emode;
     opmagma->numqout += !!(emode & CEED_EVAL_INTERP) + !!(emode & CEED_EVAL_GRAD);
     opmagma->numeout += !!op->outputfields[i].Erestrict;
   }
-<<<<<<< HEAD
-  ierr = CeedBasisGetNumQuadraturePoints(op->basis, &Q); CeedChk(ierr);
-
-  #ifdef USE_MAGMA_BATCH3
-  ierr = CeedVectorGetArray(etmp, CEED_MEM_DEVICE, &Eu); CeedChk(ierr);
-  ierr = CeedVectorGetArray(qdata, CEED_MEM_DEVICE, (CeedScalar**)&qd); 
-  CeedChk(ierr);
-  #else
-  ierr = CeedVectorGetArray(etmp, CEED_MEM_HOST, &Eu); CeedChk(ierr);
-  ierr = CeedVectorGetArray(qdata, CEED_MEM_HOST, (CeedScalar**)&qd); 
-=======
 
   // Allocate
   ierr = CeedCalloc(opmagma->numein + opmagma->numeout, &opmagma->evecs);
   CeedChk(ierr);
   ierr = CeedCalloc(qf->numinputfields + qf->numoutputfields, &opmagma->edata);
->>>>>>> 0771ec99
   CeedChk(ierr);
-  #endif
-
-<<<<<<< HEAD
-  for (CeedInt e=0; e<op->Erestrict->nelem; e++) {
-      #ifdef USE_MAGMA_BATCH3
-      CeedScalar *BEu, *BEv, *out[5] = {0,0,0,0,0};
-      int sizel = Q*nc*(dim+2);
-      ierr = magma_malloc( (void**)&BEu, sizel * sizeof(CeedScalar)); CeedChk(ierr);
-      ierr = magma_malloc( (void**)&BEv, sizel * sizeof(CeedScalar)); CeedChk(ierr);
-      #else
-      CeedScalar BEu[Q*nc*(dim+2)], BEv[Q*nc*(dim+2)], *out[5] = {0,0,0,0,0};
-      #endif
-
-    const CeedScalar *in[5] = {0,0,0,0,0};
-    // TODO: quadrature weights can be computed just once
-    CeedDebug("\033[11m[CeedOperatorApply_Magma] e=%d: Eu+%d, %d",
-              e, e*op->Erestrict->elemsize*nc, Q*nc*(dim+2));
-    ierr = CeedBasisApply(op->basis, CEED_NOTRANSPOSE, op->qf->inmode,
-                          &Eu[e*op->Erestrict->elemsize*nc], BEu);
-    CeedChk(ierr);
-    CeedScalar *u_ptr = BEu, *v_ptr = BEv;
-    if (op->qf->inmode & CEED_EVAL_INTERP) { in[0] = u_ptr; u_ptr += Q*nc; }
-    if (op->qf->inmode & CEED_EVAL_GRAD) { in[1] = u_ptr; u_ptr += Q*nc*dim; }
-    if (op->qf->inmode & CEED_EVAL_WEIGHT) { in[4] = u_ptr; u_ptr += Q; }
-    if (op->qf->outmode & CEED_EVAL_INTERP) { out[0] = v_ptr; v_ptr += Q*nc; }
-    if (op->qf->outmode & CEED_EVAL_GRAD) { out[1] = v_ptr; v_ptr += Q*nc*dim; }
-    ierr = CeedQFunctionApply(op->qf, &qd[e*Q*op->qf->qdatasize], Q, in, out);
-    CeedChk(ierr);
-    CeedDebug("\033[31m[CeedOperatorApply_Magma] e=%d: ",e);
-    ierr = CeedBasisApply(op->basis, CEED_TRANSPOSE, op->qf->outmode, BEv,
-                          &Eu[e*op->Erestrict->elemsize*nc]);
-    CeedChk(ierr);
-    #ifdef USE_MAGMA_BATCH3
-    magma_free(BEv);
-    magma_free(BEu);
-    #endif
-  }
-  ierr = CeedVectorRestoreArray(etmp, &Eu); CeedChk(ierr);
-  // qdata must be restored
-  ierr = CeedVectorRestoreArray(qdata, (CeedScalar**)&qd); CeedChk(ierr);
-  if (residual) {
-    CeedScalar *res;
-    CeedVectorGetArray(residual, CEED_MEM_HOST, &res);
-    for (int i = 0; i < residual->length; i++)
-      res[i] = (CeedScalar)0;
-    // residual must be restored
-    CeedVectorRestoreArray(residual, &res);
-    ierr = CeedElemRestrictionApply(op->Erestrict, CEED_TRANSPOSE,
-                                    nc, lmode, etmp, residual,
-                                    CEED_REQUEST_IMMEDIATE); CeedChk(ierr);
-=======
+
   ierr = CeedCalloc(opmagma->numqin + opmagma->numqout, &opmagma->qdata_alloc);
   CeedChk(ierr);
   ierr = CeedCalloc(qf->numinputfields + qf->numoutputfields, &opmagma->qdata);
@@ -1033,7 +948,6 @@
     if (emode != CEED_EVAL_NONE) {
       opmagma->outdata[i] =  opmagma->qdata[i + qf->numinputfields];
     }
->>>>>>> 0771ec99
   }
 
   op->setupdone = 1;
